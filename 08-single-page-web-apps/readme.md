# Single Page Web Apps: Express and OOJS

Build an interactive "single page" web application that persists data.

## Learning Objectives

### Express
- Compare and contrast Javascript in the browser vs JS on the server
- Use npm to manage project dependencies
- Use module.exports and require to organize code into models, views, and controllers
- Use Handlebars templates to simplify rendering on the back-end
- Use and configure middleware like body-parser to handle form submissions
- Link to static assets in an Express application

### Express Routing

- Define the parts of a route
- Extract routes to separate files
- Explain the `all` routing method
- Support multiple functions for a single route
- Describe the role of response methods

### Intro to SPA

- Compare / contrast single page applications with traditional web applications
- Explain the concept of deep linking and why it's useful
- Bootstrap an application at load
- Use the history api to update the url
- Identify common problems with single page applications

### JS Prototypes and Constructors
- Explain the importance of OOJS in front-end code
- Describe the role of constructor functions, and how they work
- Use constructor functions to create objects with shared properties (like classes)
- Describe what a prototype object is, and how they are used in JS
- Differentiate between `__proto__` and Animal.prototype
- Diagram the relationship between an object, its constructor, and prototype
- Use `Object.create` to create inheritance relationships
- Compare / contrast classical and prototypal inheritance
- Use the Chrome element inspector to traverse through the prototypal tree.

### Sequelize

- Describe what sequelize is
- Use sequelize to connect to a DB in JS
- Define a model in sequelize that has getters and setters
- Define the roll of callbacks in Sequelize
- Use sequelize to find models from the DB
- Use sequelize to perform CRUD on model instances
- Compare / contrast Sequelize and ActiveRecord

### OOJS 1: Reading

### OOJS 2: CUD

- Use AJAX

### JS TDD

- Explain the purpose of TDD/BDD.
- Review RSpec and standard testing syntax.
- Describe Jasmine.
- Compare/Contrast Jasmine & RSpec.
<<<<<<< HEAD
- Implement TDD using Jasmine.
=======
- Explain how `this` is used within Jasmine.
>>>>>>> c02ed810
<|MERGE_RESOLUTION|>--- conflicted
+++ resolved
@@ -61,8 +61,4 @@
 - Review RSpec and standard testing syntax.
 - Describe Jasmine.
 - Compare/Contrast Jasmine & RSpec.
-<<<<<<< HEAD
-- Implement TDD using Jasmine.
-=======
-- Explain how `this` is used within Jasmine.
->>>>>>> c02ed810
+- Implement TDD using Jasmine.